"""CorEx Hierarchical Topic Models

Use the principle of Total Cor-relation Explanation (CorEx) to construct hierarchical topic models.
This module is specially designed for sparse count data.

Greg Ver Steeg and Aram Galstyan. "Maximally Informative
Hierarchical Representations of High-Dimensional Data"
AISTATS, 2015. arXiv preprint arXiv:1410.7404.

Code below written by:
Greg Ver Steeg (gregv@isi.edu), 2015.

License: Apache V2
"""

import numpy as np  # Tested with 1.8.0
from os import makedirs
from os import path
from scipy.misc import logsumexp  # Tested with 0.13.0
import scipy.sparse as ss


class Corex(object):
    """
    CorEx hierarchical topic models
    Code follows sklearn naming/style (e.g. fit(X) to train)

    Parameters
    ----------
    n_hidden : int, optional, default=2
        Number of hidden units.

    max_iter : int, optional
        Maximum number of iterations before ending.

    verbose : int, optional
        The verbosity level. The default, zero, means silent mode. 1 outputs TC(X;Y) as you go
        2 output alpha matrix and MIs as you go.

    tree : bool, default=True
        In a tree model, each word can only appear in one topic. tree=False is not yet implemented.

    count : string, {'binarize', 'fraction'}
        Whether to treat counts (>1) by directly binarizing them, or by constructing a fractional count in [0,1].

    seed : integer or numpy.RandomState, optional
        A random number generator instance to define the state of the
        random permutations generator. If an integer is given, it fixes the
        seed. Defaults to the global numpy random number generator.

    Attributes
    ----------
    labels : array, [n_samples, n_hidden]
        Label for each hidden unit for each sample.

    clusters : array, [n_visible]
        Cluster label for each input variable.

    p_y_given_x : array, [n_samples, n_hidden]
        p(y_j=1|x) for each sample.

    alpha : array-like, shape [n_hidden, n_visible]
        Adjacency matrix between input variables and hidden units. In range [0,1].

    mis : array, [n_hidden, n_visible]
        Mutual information between each (visible/observed) variable and hidden unit

    tcs : array, [n_hidden]
        TC(X_Gj;Y_j) for each hidden unit

    tc : float
        Convenience variable = Sum_j tcs[j]

    tc_history : array
        Shows value of TC over the course of learning. Hopefully, it is converging.

    References
    ----------

    [1]     Greg Ver Steeg and Aram Galstyan. "Discovering Structure in
            High-Dimensional Data Through Correlation Explanation."
            NIPS, 2014. arXiv preprint arXiv:1406.1222.

    [2]     Greg Ver Steeg and Aram Galstyan. "Maximally Informative
            Hierarchical Representations of High-Dimensional Data"
            AISTATS, 2015. arXiv preprint arXiv:1410.7404.

    """
    def __init__(self, n_hidden=2, max_iter=200, eps=1e-5, seed=None, verbose=False, count='binarize',
                 tree=True, **kwargs):
        self.n_hidden = n_hidden  # Number of hidden factors to use (Y_1,...Y_m) in paper
        self.max_iter = max_iter  # Maximum number of updates to run, regardless of convergence
        self.eps = eps  # Change to signal convergence
        self.tree = tree
        np.random.seed(seed)  # Set seed for deterministic results
        self.verbose = verbose
        self.t = 20  # Initial softness of the soft-max function for alpha (see NIPS paper [1])
        self.count = count  # Which strategy, if necessary, for binarizing count data
        if verbose > 0:
            np.set_printoptions(precision=3, suppress=True, linewidth=200)
            print 'corex, rep size:', n_hidden
        if verbose:
            np.seterr(all='warn')
            # Can change to 'raise' if you are worried to see where the errors are
            # Locally, I "ignore" underflow errors in logsumexp that appear innocuous (probabilities near 0)
        else:
            np.seterr(all='ignore')

    def label(self, p_y_given_x):
        """Maximum likelihood labels for some distribution over y's"""
        return (p_y_given_x > 0.5).astype(bool)

    @property
    def labels(self):
        """Maximum likelihood labels for training data. Can access with self.labels (no parens needed)"""
        return self.label(self.p_y_given_x)

    @property
    def clusters(self):
        """Return cluster labels for variables"""
        return np.argmax(self.alpha, axis=0)

    @property
    def sign(self):
        """Return the direction of correlation, positive or negative, for each variable-latent factor."""
        return np.sign(self.theta[3] - self.theta[2]).T

    @property
    def tc(self):
        """The total correlation explained by all the Y's.
        """
        return np.sum(self.tcs)

    def fit(self, X, anchors=None, anchor_strength=1):
        """Fit CorEx on the data X. See fit_transform.
        """
        self.fit_transform(X, anchors=anchors, anchor_strength=anchor_strength)
        return self

    def fit_transform(self, X, anchors=None, anchor_strength=1):
        """Fit CorEx on the data

        Parameters
        ----------
        X : scipy sparse CSR or a numpy matrix, shape = [n_samples, n_visible]
            Count data or some other sparse binary data.

        anchors : A list of variables anchor each corresponding latent factor to.

        anchor_strength : How strongly to weight the anchors.

        Returns
        -------
        Y: array-like, shape = [n_samples, n_hidden]
           Learned values for each latent factor for each sample.
           Y's are sorted so that Y_1 explains most correlation, etc.
        """
        X = self.preprocess(X)
        self.initialize_parameters(X)
        p_y_given_x = np.random.random((self.n_samples, self.n_hidden))

        for nloop in range(self.max_iter):
            if nloop > 0:
                for j in np.where(((self.alpha >= 1.) * self.sign).sum(axis=1) < 0)[0]:
                    # Switch Y labels so that p(Y) <= 0.5
                    p_y_given_x[:, j] = 1. - p_y_given_x[:, j]
            self.log_p_y = self.calculate_p_y(p_y_given_x)
            self.theta = self.calculate_theta(X, p_y_given_x, self.log_p_y)  # log p(x_i=1|y)  nv by m by k

            if self.n_hidden > 1 and nloop > 0:  # Structure learning step
                self.alpha = self.calculate_alpha(X, p_y_given_x, self.theta, self.log_p_y, self.tcs)
            if anchors is not None:
<<<<<<< HEAD
##### BEGIN DCK #####
                for A in anchors:
                    try:
                        for a in A:
                            self.alpha[:, a] = 0
                    except:
                        self.alpha[:, A] = 0
                for ia, A in enumerate(anchors):
                    try:
                        for a in A:
                            self.alpha[ia, a] = anchor_strength
                    except:
                        self.alpha[ia, A] = anchor_strength
##### END DCK #####
=======
                for a in flatten(anchors):
                    self.alpha[:, a] = 0
                for ia, a in enumerate(anchors):
                    self.alpha[ia, a] = anchor_strength

>>>>>>> cda65083
            p_y_given_x, log_z = self.calculate_latent(X, self.theta)

            self.update_tc(log_z)  # Calculate TC and record history to check convergence
            self.print_verbose()
            if self.convergence():
                break

        if self.verbose:
            print 'Overall tc:', self.tc

        if anchors is None:
            self.sort_and_output(X)
        self.p_y_given_x, self.log_z = self.calculate_latent(X, self.theta)  # Needed to output labels
        self.mis = self.calculate_mis(self.theta, self.log_p_y)  # / self.h_x  # could normalize MIs
        return self.labels


    def transform(self, X, details=False):
        """
        Label hidden factors for (possibly previously unseen) samples of data.
        Parameters: samples of data, X, shape = [n_samples, n_visible]
        Returns: , shape = [n_samples, n_hidden]
        """
        X = self.preprocess(X)
        p_y_given_x, log_z = self.calculate_latent(X, self.theta)
        labels = self.label(p_y_given_x)
        if details == 'surprise':
            # TODO: update
            # Totally experimental
            n_samples = X.shape[0]
            alpha = np.zeros((self.n_hidden, self.n_visible))
            for i in range(self.n_visible):
                alpha[np.argmax(self.alpha[:, i]), i] = 1
            log_p = np.empty((2, n_samples, self.n_hidden))
            c0 = np.einsum('ji,ij->j', alpha, self.theta[0])
            c1 = np.einsum('ji,ij->j', alpha, self.theta[1])  # length n_hidden
            info0 = np.einsum('ji,ij->ij', alpha, self.theta[2] - self.theta[0])
            info1 = np.einsum('ji,ij->ij', alpha, self.theta[3] - self.theta[1])
            log_p[1] = c1 + X.dot(info1)  # sum_i log p(xi=xi^l|y_j=1)  # Shape is 2 by l by j
            log_p[0] = c0 + X.dot(info0)  # sum_i log p(xi=xi^l|y_j=0)
            surprise = [-np.sum([log_p[labels[l, j], l, j] for j in range(self.n_hidden)]) for l in range(n_samples)]
            return p_y_given_x, log_z, np.array(surprise)
        elif details:
            return p_y_given_x, log_z
        else:
            return labels

    def preprocess(self, X):
        """Data can be binary or can be in the range [0,1], where that is interpreted as the probability to
        see this variable in a given sample"""
        if X.max() > 1:
            if self.count == 'binarize':
                X = (X > 0)
            elif self.count == 'fraction':
                X = X.astype(float)
                count = np.array(X.sum(axis=0), dtype=float).ravel()
                length = np.array(X.sum(axis=1)).ravel().clip(1)
                bg_rate = ss.diags(float(X.sum()) / count, 0)
                doc_length = ss.diags(1. / length, 0)
                # max_counts = ss.diags(1. / X.max(axis=1).A.ravel(), 0)
                X = doc_length * X * bg_rate
                X.data = np.clip(X.data, 0, 1)  # np.log(X.data) / (np.log(X.data) + 1)
        return X

    def initialize_parameters(self, X):
        """Store some statistics about X for future use, and initialize alpha, tc"""
        self.n_samples, self.n_visible = X.shape
        if self.n_hidden > 1:
            self.alpha = np.random.random((self.n_hidden, self.n_visible))
            # self.alpha /= np.sum(self.alpha, axis=0, keepdims=True)
        else:
            self.alpha = np.ones((self.n_hidden, self.n_visible), dtype=float)
        self.tc_history = []
        self.tcs = np.zeros(self.n_hidden)
        self.word_counts = np.array(X.sum(axis=0)).ravel()  # 1-d array of total word occurrences. (Probably slow for CSR)
        if np.any(self.word_counts == 0) or np.any(self.word_counts == self.n_samples):
            print 'warning: Some words never appear (or always appear)'
            self.word_counts = self.word_counts.clip(0.01, self.n_samples - 0.01)
        self.word_freq = (self.word_counts).astype(float) / self.n_samples
        self.px_frac = (np.log1p(-self.word_freq) - np.log(self.word_freq)).reshape((-1, 1))  # nv by 1
        self.lp0 = np.log1p(-self.word_freq).reshape((-1, 1))  # log p(x_i=0)
        self.h_x = binary_entropy(self.word_freq)
        if self.verbose:
            print 'word counts', self.word_counts

    def calculate_p_y(self, p_y_given_x):
        """Estimate log p(y_j=1)."""
        return np.log(np.mean(p_y_given_x, axis=0))  # n_hidden, log p(y_j=1)

    def calculate_theta(self, X, p_y_given_x, log_p_y):
        """Estimate marginal parameters from data and expected latent labels."""
        # log p(x_i=1|y)
        n_samples = X.shape[0]
        p_dot_y = X.T.dot(p_y_given_x).clip(0.01 * np.exp(log_p_y), (n_samples - 0.01) * np.exp(log_p_y))  # nv by ns dot ns by m -> nv by m  # TODO: Change to CSC for speed?
        lp_1g1 = np.log(p_dot_y) - np.log(n_samples) - log_p_y
        lp_1g0 = np.log(self.word_counts[:, np.newaxis] - p_dot_y) - np.log(n_samples) - log_1mp(self.log_p_y)
        lp_0g0 = log_1mp(lp_1g0)
        lp_0g1 = log_1mp(lp_1g1)
        return np.array([lp_0g0, lp_0g1, lp_1g0, lp_1g1])  # 4 by nv by m

    def calculate_alpha(self, X, p_y_given_x, theta, log_p_y, tcs):
        """A rule for non-tree CorEx structure."""
        # TODO: Could make it sparse also? Well, maybe not... at the beginning it's quite non-sparse
        if self.tree:
            # sa = np.sum(self.alpha, axis=0)
            tc_oom = 1. / self.n_samples
            sa = np.sum(self.alpha[tcs > tc_oom], axis=0)
            self.t = np.where(sa > 1.1, 1.3 * self.t, self.t)
            mis = self.calculate_mis(theta, log_p_y)
            #tc_oom = np.median(self.h_x)  # \propto TC of a small group of corr. variables w/median entropy...
            #t = 20 + (20 * np.abs(tcs) / tc_oom).reshape((self.n_hidden, 1))  # worked well in many tests
            t = (1 + self.t * np.abs(tcs).reshape((self.n_hidden, 1)))
            maxmis = np.max(mis, axis=0)
            with np.errstate(under='ignore'):
                alphaopt = np.exp(t * (mis - maxmis) / self.h_x)
            return alphaopt
        else:
            # TODO: Can we make a fast non-tree version of update in the AISTATS paper?
            alpha = np.zeros((self.n_hidden, self.n_visible))
            mis = self.calculate_mis(theta, log_p_y)
            top_ys = np.argsort(-mis, axis=0)[:self.tree]
            raise NotImplementedError
        return alpha

    def calculate_latent(self, X, theta):
        """"Calculate the probability distribution for hidden factors for each sample."""
        ns, nv = X.shape
        log_pygx_unnorm = np.empty((2, ns, self.n_hidden))
        c0 = np.einsum('ji,ij->j', self.alpha, theta[0] - self.lp0)
        c1 = np.einsum('ji,ij->j', self.alpha, theta[1] - self.lp0)  # length n_hidden
        info0 = np.einsum('ji,ij->ij', self.alpha, theta[2] - theta[0] + self.px_frac)
        info1 = np.einsum('ji,ij->ij', self.alpha, theta[3] - theta[1] + self.px_frac)
        log_pygx_unnorm[1] = self.log_p_y + c1 + X.dot(info1)
        log_pygx_unnorm[0] = log_1mp(self.log_p_y) + c0 + X.dot(info0)
        pygx, log_z = self.normalize_latent(log_pygx_unnorm)
        return pygx, log_z

    def normalize_latent(self, log_pygx_unnorm):
        """Normalize the latent variable distribution

        For each sample in the training set, we estimate a probability distribution
        over y_j, each hidden factor. Here we normalize it. (Eq. 7 in paper.)
        This normalization factor is used for estimating TC.

        Parameters
        ----------
        Unnormalized distribution of hidden factors for each training sample.

        Returns
        -------
        p_y_given_x : 3D array, shape (n_hidden, n_samples)
            p(y_j|x^l), the probability distribution over all hidden factors,
            for data samples l = 1...n_samples
        log_z : 2D array, shape (n_hidden, n_samples)
            Point-wise estimate of total correlation explained by each Y_j for each sample,
            used to estimate overall total correlation.

        """
        with np.errstate(under='ignore'):
            log_z = logsumexp(log_pygx_unnorm, axis=0)  # Essential to maintain precision.
            p_norm = np.exp(log_pygx_unnorm[1] - log_z)
        return p_norm.clip(1e-6, 1-1e-6), log_z  # ns by m

    def update_tc(self, log_z):
        self.tcs = np.mean(log_z, axis=0)
        self.tc_history.append(np.sum(self.tcs))

    def print_verbose(self):
        if self.verbose:
            print self.tcs
        if self.verbose > 1:
            print self.alpha[:, :, 0]
            print self.theta

    def convergence(self):
        if len(self.tc_history) > 10:
            dist = -np.mean(self.tc_history[-10:-5]) + np.mean(self.tc_history[-5:])
            return np.abs(dist) < self.eps  # Check for convergence.
        else:
            return False

    def __getstate__(self):
        # In principle, if there were variables that are themselves classes... we have to handle it to pickle correctly
        # But I think I programmed around all that.
        self_dict = self.__dict__.copy()
        return self_dict

    def save(self, filename):
        """ Pickle a class instance. E.g., corex.save('saved.dat') """
        import pickle
        if path.dirname(filename) and not path.exists(path.dirname(filename)):
            makedirs(path.dirname(filename))
        pickle.dump(self, open(filename, 'w'), protocol=-1)

    def load(self, filename):
        """ Unpickle class instance. E.g., corex = ce.Marginal_Corex().load('saved.dat') """
        import pickle
        return pickle.load(open(filename))

    def sort_and_output(self, X):
        order = np.argsort(self.tcs)[::-1]  # Order components from strongest TC to weakest
        self.tcs = self.tcs[order]  # TC for each component
        self.alpha = self.alpha[order]  # Connections between X_i and Y_j
        self.log_p_y = self.log_p_y[order]  # Parameters defining the representation
        self.theta = self.theta[:, :, order]  # Parameters defining the representation

    def calculate_mis(self, theta, log_p_y):
        """Return MI in nats, size n_hidden by n_variables"""
        p_y = np.exp(log_p_y).reshape((-1, 1))  # size n_hidden, 1
        mis = self.h_x - p_y * binary_entropy(np.exp(theta[3]).T) - (1 - p_y) * binary_entropy(np.exp(theta[2]).T)
        return (mis - 1. / (2. * self.n_samples)).clip(0.)  # P-T bias correction


def log_1mp(x):
    return np.log1p(-np.exp(x))


def binary_entropy(p):
    return np.where(p > 0, - p * np.log2(p) - (1 - p) * np.log2(1 - p), 0)


def flatten(a):
    b = []
    for ai in a:
        if type(ai) is list:
            b += ai
        else:
            b.append(ai)
    return b<|MERGE_RESOLUTION|>--- conflicted
+++ resolved
@@ -170,28 +170,11 @@
             if self.n_hidden > 1 and nloop > 0:  # Structure learning step
                 self.alpha = self.calculate_alpha(X, p_y_given_x, self.theta, self.log_p_y, self.tcs)
             if anchors is not None:
-<<<<<<< HEAD
-##### BEGIN DCK #####
-                for A in anchors:
-                    try:
-                        for a in A:
-                            self.alpha[:, a] = 0
-                    except:
-                        self.alpha[:, A] = 0
-                for ia, A in enumerate(anchors):
-                    try:
-                        for a in A:
-                            self.alpha[ia, a] = anchor_strength
-                    except:
-                        self.alpha[ia, A] = anchor_strength
-##### END DCK #####
-=======
                 for a in flatten(anchors):
                     self.alpha[:, a] = 0
                 for ia, a in enumerate(anchors):
                     self.alpha[ia, a] = anchor_strength
 
->>>>>>> cda65083
             p_y_given_x, log_z = self.calculate_latent(X, self.theta)
 
             self.update_tc(log_z)  # Calculate TC and record history to check convergence
